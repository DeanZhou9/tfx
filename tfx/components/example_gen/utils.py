# Lint as: python2, python3
# Copyright 2019 Google LLC. All Rights Reserved.
#
# Licensed under the Apache License, Version 2.0 (the "License");
# you may not use this file except in compliance with the License.
# You may obtain a copy of the License at
#
#     http://www.apache.org/licenses/LICENSE-2.0
#
# Unless required by applicable law or agreed to in writing, software
# distributed under the License is distributed on an "AS IS" BASIS,
# WITHOUT WARRANTIES OR CONDITIONS OF ANY KIND, either express or implied.
# See the License for the specific language governing permissions and
# limitations under the License.
"""Utilities for ExampleGen components."""

from __future__ import absolute_import
from __future__ import division
from __future__ import print_function

import datetime
import os
import re
from typing import Any, Dict, Iterable, List, Optional, Text, Tuple, Union

from absl import logging
import six
import tensorflow as tf

from tfx.proto import example_gen_pb2
from tfx.proto import range_config_pb2
from tfx.utils import io_utils
from google.protobuf import json_format

# Key for `input_base` in executor exec_properties.
INPUT_BASE_KEY = 'input_base'
# Key for `input_config` in executor exec_properties.
INPUT_CONFIG_KEY = 'input_config'
# Key for `output_config` in executor exec_properties.
OUTPUT_CONFIG_KEY = 'output_config'
# Key for `range_config` in executor exec_properties.
RANGE_CONFIG_KEY = 'range_config'
# Key for the `output_data_format` in executor exec_properties.
OUTPUT_DATA_FORMAT_KEY = 'output_data_format'

# Key for output examples in executor output_dict.
EXAMPLES_KEY = 'examples'

# Key for the `payload_format` custom property of output examples artifact.
PAYLOAD_FORMAT_PROPERTY_NAME = 'payload_format'
# Key for the `input_fingerprint` custom property of output examples artifact.
FINGERPRINT_PROPERTY_NAME = 'input_fingerprint'
# Key for the `span` custom property of output examples artifact.
SPAN_PROPERTY_NAME = 'span'
# Span spec used in split pattern.
SPAN_SPEC = '{SPAN}'
# Span spec regex to capture width modifier. This matches the spec '{SPAN:x}'
# and captures the string 'x'.
SPAN_SPEC_WIDTH_REGEX = '{SPAN:(?P<width>.*?)}'
# Full regex for matching span specs with or without width modifier.
SPAN_FULL_REGEX = '{}|{}'.format(SPAN_SPEC, SPAN_SPEC_WIDTH_REGEX)
# Key for the `version` custom property of output examples artifact.
VERSION_PROPERTY_NAME = 'version'
# Version spec used in split pattern.
VERSION_SPEC = '{VERSION}'
# Version spec regex to capture width modifier. This matches the spec
# '{VERSION:x}' and captures the string 'x'.
VERSION_SPEC_WIDTH_REGEX = '{VERSION:(?P<width>.*?)}'
# Full regex for matching version specs with or without width modifier.
VERSION_FULL_REGEX = '{}|{}'.format(VERSION_SPEC, VERSION_SPEC_WIDTH_REGEX)
# Date specs used in split pattern.
YEAR_SPEC = '{YYYY}'
MONTH_SPEC = '{MM}'
DAY_SPEC = '{DD}'
# Order of importance for Date specs.
DATE_SPECS = [YEAR_SPEC, MONTH_SPEC, DAY_SPEC]
# Unix epoch date to calculate span number from.
UNIX_EPOCH_DATE = datetime.datetime(1970, 1, 1)

_DEFAULT_ENCODING = 'utf-8'


def dict_to_example(instance: Dict[Text, Any]) -> tf.train.Example:
  """Converts dict to tf example."""
  feature = {}
  for key, value in instance.items():
    # TODO(jyzhao): support more types.
    if value is None:
      feature[key] = tf.train.Feature()
    elif isinstance(value, six.integer_types):
      feature[key] = tf.train.Feature(
          int64_list=tf.train.Int64List(value=[value]))
    elif isinstance(value, float):
      feature[key] = tf.train.Feature(
          float_list=tf.train.FloatList(value=[value]))
    elif isinstance(value, six.text_type) or isinstance(value, str):
      feature[key] = tf.train.Feature(
          bytes_list=tf.train.BytesList(
              value=[value.encode(_DEFAULT_ENCODING)]))
    elif isinstance(value, list):
      if not value:
        feature[key] = tf.train.Feature()
      elif isinstance(value[0], six.integer_types):
        feature[key] = tf.train.Feature(
            int64_list=tf.train.Int64List(value=value))
      elif isinstance(value[0], float):
        feature[key] = tf.train.Feature(
            float_list=tf.train.FloatList(value=value))
      elif isinstance(value[0], six.text_type) or isinstance(value[0], str):
        feature[key] = tf.train.Feature(
            bytes_list=tf.train.BytesList(
                value=[v.encode(_DEFAULT_ENCODING) for v in value]))
      else:
        raise RuntimeError('Column type `list of {}` is not supported.'.format(
            type(value[0])))
    else:
      raise RuntimeError('Column type {} is not supported.'.format(type(value)))
  return tf.train.Example(features=tf.train.Features(feature=feature))


def generate_output_split_names(
    input_config: Union[example_gen_pb2.Input, Dict[Text, Any]],
    output_config: Union[example_gen_pb2.Output, Dict[Text,
                                                      Any]]) -> List[Text]:
  """Return output split name based on input and output config.

  Return output split name if it's specified and input only contains one split,
  otherwise output split will be same as input.

  Args:
    input_config: example_gen_pb2.Input instance. If any field is provided as a
      RuntimeParameter, input_config should be constructed as a dict with the
      same field names as Input proto message.
    output_config: example_gen_pb2.Output instance. If any field is provided as
      a RuntimeParameter, output_config should be constructed as a dict with the
      same field names as Output proto message.

  Returns:
    List of split names.

  Raises:
    RuntimeError: if configs are not valid, including:
      - Missing field.
      - Duplicated split.
      - Output split is specified while input has more than one split.
      - Missing train and eval split.
  """
  result = []
  # Convert proto to dict for easy sanity check. Otherwise we need to branch the
  # logic based on parameter types.
  if isinstance(output_config, example_gen_pb2.Output):
    output_config = json_format.MessageToDict(
        output_config,
        including_default_value_fields=True,
        preserving_proto_field_name=True)
  if isinstance(input_config, example_gen_pb2.Input):
    input_config = json_format.MessageToDict(
        input_config,
        including_default_value_fields=True,
        preserving_proto_field_name=True)

  if 'split_config' in output_config and 'splits' in output_config[
      'split_config']:
    if 'splits' not in input_config:
      raise RuntimeError(
          'ExampleGen instance specified output splits but no input split '
          'is specified.')
    if len(input_config['splits']) != 1:
      # If output is specified, then there should only be one input split.
      raise RuntimeError(
          'ExampleGen instance specified output splits but at the same time '
          'input has more than one split.')
    for split in output_config['split_config']['splits']:
      if not split['name'] or (isinstance(split['hash_buckets'], int) and
                               split['hash_buckets'] <= 0):
        raise RuntimeError('Str-typed output split name and int-typed '
                           'hash buckets are required.')
      result.append(split['name'])
  else:
    # If output is not specified, it will have the same split as the input.
    if 'splits' in input_config:
      for split in input_config['splits']:
        if not split['name'] or not split['pattern']:
          raise RuntimeError('Str-typed input split name and pattern '
                             'are required.')
        result.append(split['name'])

  if not result:
    raise RuntimeError('ExampleGen splits are missing.')
  if len(result) != len(set(result)):
    raise RuntimeError('Duplicated split name {}.'.format(result))

  return result


def make_default_input_config(
    split_pattern: Text = '*') -> example_gen_pb2.Input:
  """Returns default input config."""
  # Treats input base dir as a single split.
  return example_gen_pb2.Input(splits=[
      example_gen_pb2.Input.Split(name='single_split', pattern=split_pattern)
  ])


def make_default_output_config(
    input_config: Union[example_gen_pb2.Input, Dict[Text, Any]]
) -> example_gen_pb2.Output:
  """Returns default output config based on input config."""
  if isinstance(input_config, example_gen_pb2.Input):
    input_config = json_format.MessageToDict(
        input_config,
        including_default_value_fields=True,
        preserving_proto_field_name=True)

  if len(input_config['splits']) > 1:
    # Returns empty output split config as output split will be same as input.
    return example_gen_pb2.Output()
  else:
    # Returns 'train' and 'eval' splits with size 2:1.
    return example_gen_pb2.Output(
        split_config=example_gen_pb2.SplitConfig(splits=[
            example_gen_pb2.SplitConfig.Split(name='train', hash_buckets=2),
            example_gen_pb2.SplitConfig.Split(name='eval', hash_buckets=1)
        ]))


def _glob_to_regex(glob_pattern: Text) -> Text:
  """Changes glob pattern to regex pattern."""
  regex_pattern = glob_pattern
  regex_pattern = regex_pattern.replace('.', '\\.')
  regex_pattern = regex_pattern.replace('+', '\\+')
  regex_pattern = regex_pattern.replace('*', '[^/]*')
  regex_pattern = regex_pattern.replace('?', '[^/]')
  regex_pattern = regex_pattern.replace('(', '\\(')
  regex_pattern = regex_pattern.replace(')', '\\)')
  return regex_pattern


def date_to_span_number(year: int, month: int, day: int) -> int:
  """Calculated span from date as number of days since unix epoch."""
  return (datetime.datetime(year, month, day) - UNIX_EPOCH_DATE).days


def span_number_to_date(span: int) -> Tuple[int, int, int]:
  """Given a span number, convert it to the corresponding calendar date."""
  date = UNIX_EPOCH_DATE + datetime.timedelta(span)
  return date.year, date.month, date.day


def _verify_split_pattern_specs(
    split: example_gen_pb2.Input.Split,
    range_config: Optional[range_config_pb2.RangeConfig]
) -> Tuple[bool, bool, bool]:
  """Verify and identify specs to be matched in split pattern."""
  # Match occurences of pattern '{SPAN}|{SPAN:*}'. If it exists, capture
  # span width modifier. Otherwise, the empty string is captured.
  span_matches = re.findall(SPAN_FULL_REGEX, split.pattern)
  is_match_span = bool(span_matches)

  # Match occurences of pattern '{VERSION}|{VERSION:*}'. If it exists, capture
  # version width modifier. Otherwise, the empty string is captured.
  version_matches = re.findall(VERSION_FULL_REGEX, split.pattern)
  is_match_version = bool(version_matches)

  is_match_date = any(spec in split.pattern for spec in DATE_SPECS)

  if [is_match_span, is_match_date].count(True) > 1:
    raise ValueError(
        'Either span spec or date specs must be specified exclusively in %s' %
        split.pattern)

  if is_match_span and len(span_matches) != 1:
    raise ValueError('Only one %s is allowed in %s' %
                     (SPAN_SPEC, split.pattern))

  if is_match_date and not all(
      split.pattern.count(spec) == 1 for spec in DATE_SPECS):
    raise ValueError(
        'Exactly one of each date spec (%s, %s, %s) is required in %s' %
        (YEAR_SPEC, MONTH_SPEC, DAY_SPEC, split.pattern))

  if is_match_version and (not is_match_span and not is_match_date):
    raise ValueError(
        'Version spec provided, but Span or Date spec is not present in %s' %
        split.pattern)

  if is_match_version and len(version_matches) != 1:
    raise ValueError('Only one %s is allowed in %s' %
                     (VERSION_SPEC, split.pattern))

  if range_config:
    if range_config.HasField('static_range'):
      # For ExampleGen, RangeConfig must specify an exact span to look for,
      # since only one span is processed at a time.
      start_span_number = range_config.static_range.start_span_number
      end_span_number = range_config.static_range.end_span_number
      if start_span_number != end_span_number:
        raise ValueError(
            'Start and end span numbers for RangeConfig.static_range must '
            'be equal: (%s, %s)' % (start_span_number, end_span_number))

  return is_match_span, is_match_date, is_match_version


def _find_matched_span_version_from_path(
    file_path: Text, split_regex_pattern: Text, is_match_span: bool,
    is_match_date: bool, is_match_version: bool
) -> Tuple[Optional[List[Text]], Optional[int], Optional[Text], Optional[int]]:
  """Finds the span tokens and number given a file path and split regex."""

  result = re.search(split_regex_pattern, file_path)
  if result is None:
    raise ValueError('Glob pattern does not match regex pattern')

  matched_span_tokens = None
  matched_span_int = None
  matched_version = None
  matched_version_int = None

  if is_match_span:
    matched_span_tokens = [result.group(SPAN_PROPERTY_NAME)]
    try:
      matched_span_int = int(matched_span_tokens[0])
    except ValueError:
      raise ValueError('Cannot find %s number from %s based on %s' %
                       (SPAN_PROPERTY_NAME, file_path, split_regex_pattern))
  elif is_match_date:
    matched_span_tokens = [
        result.group(name) for name in ['year', 'month', 'day']
    ]
    try:
      matched_span_ints = [int(elem) for elem in matched_span_tokens]
    except ValueError:
      raise ValueError('Cannot find %s number using date from %s based on %s' %
                       (SPAN_PROPERTY_NAME, file_path, split_regex_pattern))
    try:
      matched_span_int = date_to_span_number(*matched_span_ints)
    except ValueError:
      raise ValueError('Retrieved date is invalid for file: %s' % file_path)

  if is_match_version:
    matched_version = result.group(VERSION_PROPERTY_NAME)
    try:
      matched_version_int = int(matched_version)
    except ValueError:
      raise ValueError('Cannot find %s number from %s based on %s' %
                       (VERSION_PROPERTY_NAME, file_path, split_regex_pattern))

  return (matched_span_tokens, matched_span_int, matched_version,
          matched_version_int)


def _create_matching_glob_and_regex(
    uri: Text, split: example_gen_pb2.Input.Split, is_match_span: bool,
    is_match_date: bool, is_match_version: bool,
    range_config: Optional[range_config_pb2.RangeConfig]
) -> Tuple[Text, Text]:
  """Constructs glob and regex patterns for matching span and version."""
  split_pattern = os.path.join(uri, split.pattern)
  split_glob_pattern = split_pattern
  split_regex_pattern = _glob_to_regex(split_pattern)

  if is_match_span:
    # Check if span spec has any width args. Defaults to greedy matching if
    # no width modifiers are present.
<<<<<<< HEAD
    span_glob_replace = '*'
    span_regex_replace = '.*'
    span_width_str = re.search(SPAN_FULL_REGEX, split.pattern).group('width')
=======
    span_width_regex = '.*'
    result = re.search(SPAN_FULL_REGEX, split.pattern)
    assert result, 'No Span found in Split %s' % split.pattern
    span_width_str = result.group('width')
>>>>>>> df8b3cd9
    if span_width_str:
      try:
        span_width_int = int(span_width_str)
        if span_width_int <= 0:
          raise ValueError('Not a positive integer.')
        span_regex_replace = '.{%s}' % span_width_str
      except ValueError:
        raise ValueError(
            'Width modifier in span spec is not a positive integer: %s' %
            split.pattern)

    if range_config and range_config.HasField('static_range'):
      # If using RangeConfig.static_range, replace span spec in patterns
      # with given span from static range.
      span_str = str(range_config.static_range.start_span_number)
      if span_width_str:
        span_width_int = int(span_width_str)
        if span_width_int < len(span_str):
          raise ValueError(
              'Span spec width is less than number of digits in span: (%s, %s)'
              % (span_width_int, span_str))
        span_str = span_str.zfill(span_width_int)

      span_regex_replace = span_str
      span_glob_replace = span_str

    split_glob_pattern = re.sub(SPAN_FULL_REGEX, span_glob_replace,
                                split_glob_pattern)
    span_capture_regex = '(?P<{}>{})'.format(SPAN_PROPERTY_NAME,
                                             span_regex_replace)
    split_regex_pattern = re.sub(SPAN_FULL_REGEX, span_capture_regex,
                                 split_regex_pattern)

  elif is_match_date:
    date_glob_replace = ['*', '*', '*']
    # Defines a clear number of digits for certain element of date, in order of
    # year, month, and day. This covers cases where date stamps may not have
    # seperators between them.
    date_regex_replace = ['.{4}', '.{2}', '.{2}']

    if range_config and range_config.HasField('static_range'):
      # If using RangeConfig.static_range, replace date specs in patterns
      # with calendar date derived from given span from static range.
      span_int = range_config.static_range.start_span_number
      year, month, day = span_number_to_date(span_int)
      date_tokens = [str(year).zfill(4), str(month).zfill(2), str(day).zfill(2)]

      date_glob_replace = date_tokens
      date_regex_replace = date_tokens

    for spec, replace in zip(DATE_SPECS, date_glob_replace):
      split_glob_pattern = split_glob_pattern.replace(spec, replace)

    for spec, replace, spec_name in zip(DATE_SPECS, date_regex_replace,
                                        ['year', 'month', 'day']):
      split_regex_pattern = split_regex_pattern.replace(
          spec, '(?P<{}>{})'.format(spec_name, replace))

  if is_match_version:
    # Check if version spec has any width modifier. Defaults to greedy matching
    # if no width modifiers are present.
    version_width_regex = '.*'
    result = re.search(VERSION_FULL_REGEX, split.pattern)
    assert result, 'No Version found in Split %s' % split.pattern
    version_width_str = result.group('width')
    if version_width_str:
      try:
        if int(version_width_str) <= 0:
          raise ValueError('Not a positive integer.')
        version_width_regex = '.{%s}' % version_width_str
      except ValueError:
        raise ValueError(
            'Width modifier in version spec is not a positive integer: %s' %
            split.pattern)

    split_glob_pattern = re.sub(VERSION_FULL_REGEX, '*', split_glob_pattern)
    version_capture_regex = '(?P<{}>{})'.format(VERSION_PROPERTY_NAME,
                                                version_width_regex)
    split_regex_pattern = re.sub(VERSION_FULL_REGEX, version_capture_regex,
                                 split_regex_pattern)

  return split_glob_pattern, split_regex_pattern


def _retrieve_latest_span_version(
    uri: Text,
    split: example_gen_pb2.Input.Split,
    range_config: Optional[range_config_pb2.RangeConfig] = None
) -> Tuple[Optional[int], Optional[int]]:
  """Retrieves the most recent span and version for a given split pattern.

  If both Span and Version spec occur in the split pattern, searches for and
  returns both the latest Span and Version. If only Span exists in the split
  pattern, searches for the latest Span, and Version is returned as None.
  If Version is present, but not Span, an error is raised. If neither Span
  nor Version is present, returns both as None.

  Additonally, supports parsing span number from date stamps using the Date.
  specs. Once the calendar date is parsed from the Date specs, it is converted
  into a span number by counting the number of days since 01/01/1970.

  Args:
    uri: The base path from which files will be searched.
    split: An example_gen_pb2.Input.Split object which contains a split pattern,
      to be searched on.
    range_config: An instance of range_config_pb2.RangeConfig, which specifies
      which spans to consider when finding the most recent span and version. If
      unset, search for latest span number with no restrictions.

  Returns:
    Tuple of two ints, Span (optional) and Version (optional). Note
      that this function will update the {SPAN} or Date tags as well as the
      {VERSION} tags in the split config to actual Span and Version numbers.

  Raises:
    ValueError: if any of the following occurs:
      - If either Span or Version spec is occurs in the split pattern
        more than once.
      - If Version spec is provided, but Span spec is not present.
      - If Span or Version found is not an integer.
      - If a matching cannot be found for split pattern provided.
  """

  is_match_span, is_match_date, is_match_version = _verify_split_pattern_specs(
      split, range_config=range_config)

  if not is_match_span and not is_match_date:
    return (None, None)

  split_glob_pattern, split_regex_pattern = _create_matching_glob_and_regex(
      uri, split, is_match_span, is_match_date, is_match_version, range_config=range_config)

  logging.info('Glob pattern for split %s: %s', split.name, split_glob_pattern)
  logging.info('Regex pattern for split %s: %s', split.name,
               split_regex_pattern)

  latest_span_tokens = None
  latest_span_int = None
  latest_version = None
  latest_version_int = None

  files = tf.io.gfile.glob(split_glob_pattern)

  for file_path in files:
    match_span_tokens, match_span_int, match_version, match_version_int = (
        _find_matched_span_version_from_path(file_path, split_regex_pattern,
                                             is_match_span, is_match_date,
                                             is_match_version))

    if latest_span_int is None or match_span_int > latest_span_int:
      # Uses str instead of int because of zero padding digits.
      latest_span_tokens = match_span_tokens
      latest_span_int = match_span_int
      latest_version = match_version
      latest_version_int = match_version_int
    elif (latest_span_int == match_span_int and
          (latest_version is None or match_version_int >= latest_version_int)):
      latest_version = match_version
      latest_version_int = match_version_int

  if latest_span_int is None or (is_match_version and latest_version is None):
    raise ValueError('Cannot find matching for split %s based on %s' %
                     (split.name, split.pattern))

  # Update split pattern so executor can find the files to ingest.
  if is_match_span:
    split.pattern = re.sub(SPAN_FULL_REGEX, latest_span_tokens[0],
                           split.pattern)
  elif is_match_date:
    for spec, value in zip(DATE_SPECS, latest_span_tokens):
      split.pattern = split.pattern.replace(spec, value)

  if is_match_version:
    split.pattern = re.sub(VERSION_FULL_REGEX, latest_version, split.pattern)

  return latest_span_int, latest_version_int


def calculate_splits_fingerprint_span_and_version(
    input_base_uri: Text, splits: Iterable[example_gen_pb2.Input.Split],
    range_config: Optional[range_config_pb2.RangeConfig] = None
) -> Tuple[Text, int, Optional[int]]:
  """Calculates the fingerprint of files in a URI matching split patterns.

  If a pattern has the {SPAN} placeholder or the Date spec placeholders, {YYYY},
  {MM}, and {DD}, and optionally, the {VERSION} placeholder, attempts to find
  aligned values that results in all splits having the most recent span and most
  recent version for that span.

  Args:
    input_base_uri: The base path from which files will be searched.
    splits: An iterable collection of example_gen_pb2.Input.Split objects.
    range_config: An instance of range_config_pb2.RangeConfig, which specifies
      which spans to consider when finding the most recent span and version. If
      unset, search for latest span number with no restrictions.

  Returns:
    A Tuple of [fingerprint, select_span, select_version], where select_span
    is either the value matched with the {SPAN} placeholder, the value mapped
    from matching the calendar date with the date placeholders {YYYY}, {MM},
    {DD} or 0 if a placeholder wasn't specified, and where select_version is
    either the value matched with the {VERSION} placeholder, or None if the
    placeholder wasn't specified. Note that this function will update the
    {SPAN} or Date tags as well as the {VERSION} tags in the split configs to
    actual Span and Version numbers.
  """

  split_fingerprints = []
  select_span = 0
  select_version = None
  # Calculate the fingerprint of files under input_base_uri.
  for split in splits:
    logging.info('select span and version = (%s, %s)', select_span,
                 select_version)
    # Find most recent span and version for this split.
    latest_span, latest_version = _retrieve_latest_span_version(
        input_base_uri, split, range_config=range_config)

    # TODO(b/162622803): add default behavior for when version spec not present.
    latest_span = latest_span or 0

    logging.info('latest span and version = (%s, %s)', latest_span,
                 latest_version)

    if select_span == 0 and select_version is None:
      select_span = latest_span
      select_version = latest_version

    # Check if latest span and version are the same over all splits.
    if select_span != latest_span:
      raise ValueError('Latest span should be the same for each split')
    if select_version != latest_version:
      raise ValueError('Latest version should be the same for each split')

    # Calculate fingerprint.
    pattern = os.path.join(input_base_uri, split.pattern)
    split_fingerprint = io_utils.generate_fingerprint(split.name, pattern)
    split_fingerprints.append(split_fingerprint)

  fingerprint = '\n'.join(split_fingerprints)
  return fingerprint, select_span, select_version<|MERGE_RESOLUTION|>--- conflicted
+++ resolved
@@ -363,16 +363,11 @@
   if is_match_span:
     # Check if span spec has any width args. Defaults to greedy matching if
     # no width modifiers are present.
-<<<<<<< HEAD
     span_glob_replace = '*'
     span_regex_replace = '.*'
-    span_width_str = re.search(SPAN_FULL_REGEX, split.pattern).group('width')
-=======
-    span_width_regex = '.*'
     result = re.search(SPAN_FULL_REGEX, split.pattern)
     assert result, 'No Span found in Split %s' % split.pattern
     span_width_str = result.group('width')
->>>>>>> df8b3cd9
     if span_width_str:
       try:
         span_width_int = int(span_width_str)
